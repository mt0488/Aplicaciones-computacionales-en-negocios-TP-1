--- conflicted
+++ resolved
@@ -54,22 +54,13 @@
     }
    ],
    "source": [
-<<<<<<< HEAD
-    "h = Handler(N_ITERS = 1)\n",
-    "results, planes = h.simulate()"
-=======
-    "# h = Handler(N_ITERS = 1, SAVE_HISTORY=True, LAMBDA=0.1)\n",
+    "# h = Handler(N_ITERS = 1, SAVE_HISTORY=True)\n",
     "# results, s_stats, planes = h.simulate()"
->>>>>>> 882845e9
-   ]
-  },
-  {
-   "cell_type": "code",
-<<<<<<< HEAD
-   "execution_count": 4,
-=======
-   "execution_count": null,
->>>>>>> 882845e9
+   ]
+  },
+  {
+   "cell_type": "code",
+   "execution_count": 11,
    "id": "6a859896",
    "metadata": {},
    "outputs": [
@@ -97,11 +88,7 @@
   },
   {
    "cell_type": "code",
-<<<<<<< HEAD
-   "execution_count": 5,
-=======
-   "execution_count": 4,
->>>>>>> 882845e9
+   "execution_count": 12,
    "id": "b968a707",
    "metadata": {},
    "outputs": [
@@ -109,11 +96,7 @@
      "name": "stderr",
      "output_type": "stream",
      "text": [
-<<<<<<< HEAD
-      "Simulation:: 100%|██████████| 10000/10000 [01:04<00:00, 155.30it/s]\n"
-=======
-      "Simulation:: 100%|██████████| 10000/10000 [01:26<00:00, 115.76it/s]\n"
->>>>>>> 882845e9
+      "Simulation:: 100%|██████████| 10000/10000 [01:02<00:00, 159.19it/s]\n"
      ]
     }
    ],
@@ -124,11 +107,7 @@
   },
   {
    "cell_type": "code",
-<<<<<<< HEAD
-   "execution_count": 6,
-=======
-   "execution_count": 5,
->>>>>>> 882845e9
+   "execution_count": 13,
    "id": "691313b3",
    "metadata": {},
    "outputs": [],
@@ -152,11 +131,7 @@
   },
   {
    "cell_type": "code",
-<<<<<<< HEAD
-   "execution_count": 7,
-=======
-   "execution_count": 6,
->>>>>>> 882845e9
+   "execution_count": 14,
    "id": "b990834e",
    "metadata": {},
    "outputs": [
@@ -164,13 +139,8 @@
      "name": "stdout",
      "output_type": "stream",
      "text": [
-<<<<<<< HEAD
-      "Proba de que lleguen más de 5 aviones en una hora: 0.0032888888888888885\n",
-      "Error de estimación: 0.013550928171936698\n"
-=======
-      "Proba de que lleguen más de 5 aviones en una hora: 0.0033388888888888886\n",
-      "Error de estimación: 0.013527291800533841\n"
->>>>>>> 882845e9
+      "Proba de que lleguen más de 5 aviones en una hora: 0.0031111111111111105\n",
+      "Error de estimación: 0.013130870233401124\n"
      ]
     }
    ],
@@ -306,11 +276,7 @@
   },
   {
    "cell_type": "code",
-<<<<<<< HEAD
-   "execution_count": 11,
-=======
-   "execution_count": null,
->>>>>>> 882845e9
+   "execution_count": 18,
    "id": "bd8e0a65",
    "metadata": {},
    "outputs": [
