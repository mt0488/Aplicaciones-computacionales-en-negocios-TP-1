{
 "cells": [
  {
   "cell_type": "code",
   "execution_count": null,
   "id": "38ec09db",
   "metadata": {},
   "outputs": [],
   "source": [
    "import pandas as pd\n",
    "import numpy as np\n",
    "from scipy.stats import binom\n",
    "import matplotlib.pyplot as plt\n",
    "import utils\n",
    "from utils import Plane, Handler\n",
    "import visualize\n",
    "import pickle"
   ]
  },
  {
   "cell_type": "markdown",
   "id": "4f84d0d4",
   "metadata": {},
   "source": [
    "### Trabajo previo - Contexto y relevamiento de información\n",
    "\n",
    "- En base al relevamiento de información realizado, observamos que la cantidad de vuelos que llegan y salen de Aeroparque son 300. Suponiendo que salen y llegan la misma cantidad de aviones, eso nos da un total de 150 aviones por día. Dado que nuestra simulación contempla solamente 18 horas del día, la cantidad de aviones que llegan a AEP por hora esta dada por la cuenta $\\frac{150}{24} = 6.25 \\approx 6$. Por ende, la tasa de arribos $\\lambda = 6/60 = 0.1$  \n",
    "- Suponiendo que no hay congestión, y el avión puede viajar a la velocidad máxima permitida en cada tramo, el tiempo que tarda es el siguiente: $(\\frac{100 - 50}{300} + \\frac{50 - 15}{250} + \\frac{15 - 5}{200} + \\frac{5 - 0}{150}) \\cdot 60 \\approx 23 \\ minutos$\n",
    "- El aeropuerto de Rosario se encuentra a un total de 154 millas náuticas de AEP (apróximadamente 286km), por ende, siguiendo con la misma idea que en el inciso anterios: $(\\frac{154 - 100}{500} + \\frac{100 - 50}{300} + \\frac{50 - 15}{250} + \\frac{15 - 5}{200} + \\frac{5 - 0}{150}) \\cdot 60 \\approx 30 \\ minutos$. Esto no es consistente con los horarios publicados por Aerolíneas (1 hora de viaje aproximadamente). Sin embargo, esto puede deberse a que en nuestro cálculo no estamos considerando variables como el tiempo de despegue y aterrizaje, tiempo de aceleración y desaceleración, congestión, etc. Lo mismo aplica para el inciso anterior; los tiempos y valores se volverán más realistas a medida que realicemos las simulaciones.\n",
    "- La máxima cantidad de aterrizajes que podrían suceder entre las 6 am y la medianoche está dada por la siguiente cuenta: $\\frac{18 \\cdot 60}{4}= 270$. Entonces, la cantidad máxima de aterrizajes en 18 horas suponiendo la restricción mencionada anteriormente es 270."
   ]
  },
  {
   "cell_type": "markdown",
   "id": "7222b390",
   "metadata": {},
   "source": [
    "### Ejercicio 1: Simulación de Montecarlo y Visualización"
   ]
  },
  {
   "cell_type": "code",
<<<<<<< HEAD
   "execution_count": null,
=======
   "execution_count": 10,
>>>>>>> 462b8511
   "id": "99f02f82",
   "metadata": {},
   "outputs": [],
   "source": [
<<<<<<< HEAD
    "h = Handler(N_ITERS = 1, SAVE_HISTORY=True)\n",
    "results,simulation_stats ,planes = h.simulate()"
=======
    "# h = Handler(N_ITERS = 1, SAVE_HISTORY=True)\n",
    "# results, s_stats, planes = h.simulate()"
>>>>>>> 462b8511
   ]
  },
  {
   "cell_type": "code",
<<<<<<< HEAD
   "execution_count": null,
=======
   "execution_count": 11,
>>>>>>> 462b8511
   "id": "6a859896",
   "metadata": {},
   "outputs": [],
   "source": [
    "# histories = [p for p in planes[0][\"plane_history\"]]\n",
    "# visualize.visualize(histories,2.5, 18*60, AIRCRAFT_SVG_PATH=\"plane.svg\")"
   ]
  },
  {
   "cell_type": "markdown",
   "id": "9b0367e9",
   "metadata": {},
   "source": [
    "### Ejercicio 2: Simulación con promedio de 1 arribo por hora\n",
    "Si el promedio de arribos es 1 avión por hora y nosotros medimos minuto a minuto, $\\lambda=\\frac{1}{60}$"
   ]
  },
  {
   "cell_type": "code",
<<<<<<< HEAD
   "execution_count": null,
   "id": "b968a707",
   "metadata": {},
   "outputs": [],
=======
   "execution_count": 12,
   "id": "b968a707",
   "metadata": {},
   "outputs": [
    {
     "name": "stderr",
     "output_type": "stream",
     "text": [
      "Simulation:: 100%|██████████| 10000/10000 [01:02<00:00, 159.19it/s]\n"
     ]
    }
   ],
>>>>>>> 462b8511
   "source": [
    "ej2 = Handler(N_ITERS = 10_000, LAMBDA = 1/60, SAVE_HISTORY=True)\n",
    "results, simulation_stats, plane_history = ej2.simulate()"
   ]
  },
  {
   "cell_type": "code",
<<<<<<< HEAD
   "execution_count": null,
=======
   "execution_count": 13,
>>>>>>> 462b8511
   "id": "691313b3",
   "metadata": {},
   "outputs": [],
   "source": [
    "exercise_2 = {\n",
    "    \"numeric_results\": pd.DataFrame(results),\n",
    "    \"simulation_stats\": pd.DataFrame(simulation_stats),\n",
    "    \"plane_history\": plane_history  \n",
    "}\n",
    "with open(\"exercise_2.pkl\", \"wb\") as f:\n",
    "    pickle.dump(exercise_2, f)\n"
   ]
  },
  {
   "cell_type": "markdown",
   "id": "b7b8a821",
   "metadata": {},
   "source": [
    "### Ejercicio 3: Probabilidad de que lleguen 5 aviones en una hora"
   ]
  },
  {
   "cell_type": "code",
<<<<<<< HEAD
   "execution_count": null,
   "id": "b990834e",
   "metadata": {},
   "outputs": [],
=======
   "execution_count": 14,
   "id": "b990834e",
   "metadata": {},
   "outputs": [
    {
     "name": "stdout",
     "output_type": "stream",
     "text": [
      "Proba de que lleguen más de 5 aviones en una hora: 0.0031111111111111105\n",
      "Error de estimación: 0.013130870233401124\n"
     ]
    }
   ],
>>>>>>> 462b8511
   "source": [
    "N_ITERS = 10_000\n",
    "LAMBDA = 1/60\n",
    "props_five = np.zeros(N_ITERS)\n",
    "for i, sim in enumerate(plane_history):\n",
    "    first_appearances = [sim[\"plane_history\"][i][0][0] for i in range(len(sim[\"plane_history\"]))]\n",
    "    groups = np.zeros((18,))\n",
    "    more_than_five = 0\n",
    "    for t0 in first_appearances:\n",
    "        min_to_hour = int(t0 // 60)\n",
    "        groups[min_to_hour] += 1\n",
    "    more_than_five += (groups >= 5).astype(int).sum() / 18\n",
    "    props_five[i] = more_than_five\n",
    "\n",
    "print(\"Proba de que lleguen más de 5 aviones en una hora:\", props_five.mean())\n",
    "print(\"Error de estimación:\", props_five.std())"
   ]
  },
  {
   "cell_type": "markdown",
   "id": "7cc4d7ef",
   "metadata": {},
   "source": [
    "Podríamos calcularlo de forma analítica de la siguiente manera:\n",
    "\n",
    "$$\n",
    "\\begin{aligned}\n",
    "    \\text{Sea } X &= \n",
    "    \\begin{cases}\n",
    "        1 & \\text{si arribó un avión en ese minuto} \\\\\n",
    "        0 & \\text{si no}\n",
    "    \\end{cases} \\\\[6pt]\n",
    "    &X \\sim \\text{Be}\\!\\left(\\tfrac{1}{60}\\right) \\\\[6pt]\n",
    "    \\text{Definimos } S &= \\sum_{i=1}^{60} X_i \\sim Bin(60, \\frac{1}{60}) \\\\[6pt]\n",
    "    \\text{Luego} \\ Y &= \"\\text{proba de que lleguen 5 aviones en una hora}\" \\\\ &= \\ P(S \\ge 5) \\\\[6pt]\n",
    "    \\text{Así, podemos calcular analíticamente: } P(S \\ge 5) &= 1 - P(S \\lt 5)\n",
    "\\end{aligned}\n",
    "$$"
   ]
  },
  {
   "cell_type": "code",
<<<<<<< HEAD
   "execution_count": null,
   "id": "fe67fc6f",
   "metadata": {},
   "outputs": [],
=======
   "execution_count": 15,
   "id": "fe67fc6f",
   "metadata": {},
   "outputs": [
    {
     "data": {
      "text/plain": [
       "np.float64(0.0032833719684949303)"
      ]
     },
     "execution_count": 15,
     "metadata": {},
     "output_type": "execute_result"
    }
   ],
>>>>>>> 462b8511
   "source": [
    "rv = binom(60, 1/60)\n",
    "1 - rv.cdf(4)"
   ]
  },
  {
   "cell_type": "markdown",
   "id": "e9848a05",
   "metadata": {},
   "source": [
    "Así, vemos que el valor teórico de $P(S \\ge 5)$  es 0.00328 $\\approx$ 0.0033, lo cual no está lejos del valor estimado"
   ]
  },
  {
   "cell_type": "markdown",
   "id": "e0b75f38",
   "metadata": {},
   "source": [
    "### Ejercicio 4: Simulación de arribos para distintas tasas de arribo"
   ]
  },
  {
   "cell_type": "code",
<<<<<<< HEAD
   "execution_count": null,
   "id": "96dd5a9c",
   "metadata": {},
   "outputs": [],
=======
   "execution_count": 16,
   "id": "96dd5a9c",
   "metadata": {},
   "outputs": [
    {
     "name": "stderr",
     "output_type": "stream",
     "text": [
      "Simulation:: 100%|██████████| 10000/10000 [01:05<00:00, 153.18it/s]\n",
      "Simulation:: 100%|██████████| 10000/10000 [02:46<00:00, 60.00it/s]\n",
      "Simulation:: 100%|██████████| 10000/10000 [05:05<00:00, 32.79it/s]\n",
      "Simulation:: 100%|██████████| 10000/10000 [09:36<00:00, 17.33it/s]\n",
      "Simulation:: 100%|██████████| 10000/10000 [14:41<00:00, 11.34it/s]\n"
     ]
    }
   ],
>>>>>>> 462b8511
   "source": [
    "lambdas = [0.02, 0.1 , 0.2, 0.5, 1]\n",
    "exercise_4 = []\n",
    "\n",
    "for l in lambdas:\n",
    "    h = Handler(N_ITERS=10_000, LAMBDA= l)\n",
    "    res, sim_stats, _ = h.simulate()\n",
    "    exercise_4.append({\n",
    "        \"lambda\": l,\n",
    "        \"numeric_results\": pd.DataFrame(res),\n",
    "        \"simulation_stats\": pd.DataFrame(sim_stats)\n",
    "    })\n",
    "    del res, sim_stats, h"
   ]
  },
  {
   "cell_type": "code",
<<<<<<< HEAD
   "execution_count": null,
=======
   "execution_count": 17,
>>>>>>> 462b8511
   "id": "30fb5dfe",
   "metadata": {},
   "outputs": [],
   "source": [
    "with open(\"exercise_4_results.pkl\", \"wb\") as f:\n",
    "    pickle.dump(exercise_4, f)"
   ]
  },
  {
   "cell_type": "markdown",
   "id": "30e860c2",
   "metadata": {},
   "source": [
    "### Ejercicio 5: Simulación con interrupción de aterrizaje"
   ]
  },
  {
   "cell_type": "code",
<<<<<<< HEAD
   "execution_count": null,
   "id": "bd8e0a65",
   "metadata": {},
   "outputs": [],
=======
   "execution_count": 18,
   "id": "bd8e0a65",
   "metadata": {},
   "outputs": [
    {
     "name": "stderr",
     "output_type": "stream",
     "text": [
      "Simulation::   0%|          | 0/10000 [00:00<?, ?it/s]"
     ]
    },
    {
     "name": "stderr",
     "output_type": "stream",
     "text": [
      "Simulation:: 100%|██████████| 10000/10000 [01:00<00:00, 164.17it/s]\n",
      "Simulation:: 100%|██████████| 10000/10000 [02:43<00:00, 61.14it/s]\n",
      "Simulation:: 100%|██████████| 10000/10000 [05:33<00:00, 30.01it/s]\n",
      "Simulation:: 100%|██████████| 10000/10000 [10:23<00:00, 16.03it/s]\n",
      "Simulation:: 100%|██████████| 10000/10000 [18:47<00:00,  8.87it/s]\n"
     ]
    }
   ],
>>>>>>> 462b8511
   "source": [
    "lambdas = [0.02, 0.1 , 0.2, 0.5, 1]\n",
    "results = []\n",
    "bounce_prob = 0.1\n",
    "exercise_5 = []\n",
    "\n",
    "N_ITERS = 10_000\n",
    "for l in lambdas:\n",
    "    h = Handler(N_ITERS=N_ITERS, LAMBDA= l, PROP_BOUNCE=bounce_prob)\n",
    "    res, sim_stats, _ = h.simulate()\n",
    "    exercise_5.append({\n",
    "        \"lambda\": l,\n",
    "        \"numeric_results\": pd.DataFrame(res),\n",
    "        \"simulation_stats\": pd.DataFrame(sim_stats)\n",
    "    })\n",
    "    del res, sim_stats, h"
   ]
  },
  {
   "cell_type": "code",
<<<<<<< HEAD
   "execution_count": null,
=======
   "execution_count": 19,
>>>>>>> 462b8511
   "id": "c2c7d05b",
   "metadata": {},
   "outputs": [],
   "source": [
    "with open(\"exercise_5_results.pkl\", \"wb\") as f:\n",
    "    pickle.dump(exercise_5, f)"
   ]
  },
  {
   "cell_type": "markdown",
   "id": "d2507f8d",
   "metadata": {},
   "source": [
    "### Ejercicio 6: Simulación con cierre de media hora"
   ]
  },
  {
   "cell_type": "code",
<<<<<<< HEAD
   "execution_count": null,
   "id": "05dfc9ef",
   "metadata": {},
   "outputs": [],
=======
   "execution_count": 20,
   "id": "05dfc9ef",
   "metadata": {},
   "outputs": [
    {
     "name": "stderr",
     "output_type": "stream",
     "text": [
      "Simulation:: 100%|██████████| 10000/10000 [01:17<00:00, 128.21it/s]\n",
      "Simulation:: 100%|██████████| 10000/10000 [03:38<00:00, 45.87it/s]\n",
      "Simulation:: 100%|██████████| 10000/10000 [06:21<00:00, 26.19it/s]\n",
      "Simulation:: 100%|██████████| 10000/10000 [11:19<00:00, 14.71it/s]\n",
      "Simulation:: 100%|██████████| 10000/10000 [18:01<00:00,  9.24it/s]\n"
     ]
    }
   ],
>>>>>>> 462b8511
   "source": [
    "lambdas = [0.02, 0.1 , 0.2, 0.5, 1]\n",
    "exercise_6 = []\n",
    "N_ITERS = 10_000\n",
    "for l in lambdas:\n",
    "    h = Handler(N_ITERS=N_ITERS, LAMBDA= l, CLOSING_TIME=True)\n",
    "    res, sim_stats, _ = h.simulate()\n",
    "    exercise_6.append({\n",
    "        \"lambda\": l,\n",
    "        \"numeric_results\": pd.DataFrame(res),\n",
    "        \"simulation_stats\": pd.DataFrame(sim_stats)\n",
    "    })\n",
    "    del res, sim_stats, h"
   ]
  },
  {
   "cell_type": "code",
<<<<<<< HEAD
   "execution_count": null,
=======
   "execution_count": 21,
>>>>>>> 462b8511
   "id": "2aa318ee",
   "metadata": {},
   "outputs": [],
   "source": [
    "with open(\"exercise_6_results.pkl\", \"wb\") as f:\n",
    "    pickle.dump(exercise_6, f)"
   ]
  },
  {
   "cell_type": "markdown",
   "id": "85c7918a",
   "metadata": {},
   "source": [
    "### Ejercicio 7: Cambios para mejorar el funcionamiento del aeropuerto\n",
    "\n",
    "Para la siguiente experimentación y cambios de políticas vamos a usar $\\lambda = 0.1$ que representa el valor que estimamos en función de los datos empíricos obtenidos de aerolíneas y otros portales de aviación."
   ]
  },
  {
   "cell_type": "code",
   "execution_count": 14,
   "id": "5150c95d",
   "metadata": {},
   "outputs": [
    {
     "name": "stderr",
     "output_type": "stream",
     "text": [
      "Simulation:: 100%|██████████| 10000/10000 [03:14<00:00, 51.44it/s]\n"
     ]
    }
   ],
   "source": [
    "# Probamos variando distintos parametros de la simulacion para ver que surge\n",
    "MAX_DEVIATION_SPEED = 150\n",
    "MIN_DEVIATION_SPEED = 70\n",
    "PROXIMITY_RANGE = [\n",
    "                ((100, 10_000_000), (250, 400)),\n",
    "                ((50, 100), (225, 250)),\n",
    "                ((15, 50), (200, 225)),\n",
    "                ((5, 15), (120, 200)),\n",
    "                ((0, 5), (70, 120)),\n",
    "                ]\n",
    "MAX_SPEEDS = [500, 250, 225, 200, 120]\n",
    "MIN_SPEEDS = [250, 225, 200, 120, 70]\n",
    "\n",
    "new_speeds = Handler(MAX_DEVIATION_SPEED= MAX_DEVIATION_SPEED,\n",
    "                     MIN_DEVIATION_SPEED= MIN_DEVIATION_SPEED,\n",
    "                     PROXIMITY_RANGE=PROXIMITY_RANGE,\n",
    "                     MAX_SPEEDS=MAX_SPEEDS,\n",
    "                     MIN_SPEEDS=MIN_SPEEDS,\n",
    "                     LAMBDA=0.1,\n",
    "                     N_ITERS=10_000)\n",
    "new_speeds_res, new_speeds_st, _ = new_speeds.simulate()"
   ]
  },
  {
   "cell_type": "code",
   "execution_count": 15,
   "id": "40daf3c8",
   "metadata": {},
   "outputs": [
    {
     "data": {
      "text/plain": [
       "np.float64(6.9183)"
      ]
     },
     "execution_count": 15,
     "metadata": {},
     "output_type": "execute_result"
    }
   ],
   "source": [
    "pd.DataFrame(new_speeds_res)[\"diverted\"].mean()"
   ]
  },
  {
   "cell_type": "code",
   "execution_count": null,
   "id": "94cd3e19",
   "metadata": {},
   "outputs": [],
   "source": []
  }
 ],
 "metadata": {
  "kernelspec": {
   "display_name": "Python 3",
   "language": "python",
   "name": "python3"
  },
  "language_info": {
   "codemirror_mode": {
    "name": "ipython",
    "version": 3
   },
   "file_extension": ".py",
   "mimetype": "text/x-python",
   "name": "python",
   "nbconvert_exporter": "python",
   "pygments_lexer": "ipython3",
   "version": "3.12.6"
  }
 },
 "nbformat": 4,
 "nbformat_minor": 5
}<|MERGE_RESOLUTION|>--- conflicted
+++ resolved
@@ -40,31 +40,18 @@
   },
   {
    "cell_type": "code",
-<<<<<<< HEAD
-   "execution_count": null,
-=======
    "execution_count": 10,
->>>>>>> 462b8511
    "id": "99f02f82",
    "metadata": {},
    "outputs": [],
    "source": [
-<<<<<<< HEAD
-    "h = Handler(N_ITERS = 1, SAVE_HISTORY=True)\n",
-    "results,simulation_stats ,planes = h.simulate()"
-=======
-    "# h = Handler(N_ITERS = 1, SAVE_HISTORY=True)\n",
-    "# results, s_stats, planes = h.simulate()"
->>>>>>> 462b8511
-   ]
-  },
-  {
-   "cell_type": "code",
-<<<<<<< HEAD
-   "execution_count": null,
-=======
-   "execution_count": 11,
->>>>>>> 462b8511
+    "h = Handler(N_ITERS = 1)\n",
+    "results, planes = h.simulate()"
+   ]
+  },
+  {
+   "cell_type": "code",
+   "execution_count": 4,
    "id": "6a859896",
    "metadata": {},
    "outputs": [],
@@ -84,25 +71,18 @@
   },
   {
    "cell_type": "code",
-<<<<<<< HEAD
-   "execution_count": null,
+   "execution_count": 5,
    "id": "b968a707",
    "metadata": {},
-   "outputs": [],
-=======
-   "execution_count": 12,
-   "id": "b968a707",
-   "metadata": {},
    "outputs": [
     {
      "name": "stderr",
      "output_type": "stream",
      "text": [
-      "Simulation:: 100%|██████████| 10000/10000 [01:02<00:00, 159.19it/s]\n"
-     ]
-    }
-   ],
->>>>>>> 462b8511
+      "Simulation:: 100%|██████████| 10000/10000 [01:04<00:00, 155.30it/s]\n"
+     ]
+    }
+   ],
    "source": [
     "ej2 = Handler(N_ITERS = 10_000, LAMBDA = 1/60, SAVE_HISTORY=True)\n",
     "results, simulation_stats, plane_history = ej2.simulate()"
@@ -110,11 +90,7 @@
   },
   {
    "cell_type": "code",
-<<<<<<< HEAD
-   "execution_count": null,
-=======
-   "execution_count": 13,
->>>>>>> 462b8511
+   "execution_count": 6,
    "id": "691313b3",
    "metadata": {},
    "outputs": [],
@@ -138,26 +114,19 @@
   },
   {
    "cell_type": "code",
-<<<<<<< HEAD
-   "execution_count": null,
+   "execution_count": 7,
    "id": "b990834e",
    "metadata": {},
-   "outputs": [],
-=======
-   "execution_count": 14,
-   "id": "b990834e",
-   "metadata": {},
    "outputs": [
     {
      "name": "stdout",
      "output_type": "stream",
      "text": [
-      "Proba de que lleguen más de 5 aviones en una hora: 0.0031111111111111105\n",
-      "Error de estimación: 0.013130870233401124\n"
-     ]
-    }
-   ],
->>>>>>> 462b8511
+      "Proba de que lleguen más de 5 aviones en una hora: 0.0032888888888888885\n",
+      "Error de estimación: 0.013550928171936698\n"
+     ]
+    }
+   ],
    "source": [
     "N_ITERS = 10_000\n",
     "LAMBDA = 1/60\n",
@@ -200,13 +169,7 @@
   },
   {
    "cell_type": "code",
-<<<<<<< HEAD
-   "execution_count": null,
-   "id": "fe67fc6f",
-   "metadata": {},
-   "outputs": [],
-=======
-   "execution_count": 15,
+   "execution_count": 8,
    "id": "fe67fc6f",
    "metadata": {},
    "outputs": [
@@ -216,12 +179,11 @@
        "np.float64(0.0032833719684949303)"
       ]
      },
-     "execution_count": 15,
+     "execution_count": 8,
      "metadata": {},
      "output_type": "execute_result"
     }
    ],
->>>>>>> 462b8511
    "source": [
     "rv = binom(60, 1/60)\n",
     "1 - rv.cdf(4)"
@@ -245,29 +207,22 @@
   },
   {
    "cell_type": "code",
-<<<<<<< HEAD
-   "execution_count": null,
+   "execution_count": 9,
    "id": "96dd5a9c",
    "metadata": {},
-   "outputs": [],
-=======
-   "execution_count": 16,
-   "id": "96dd5a9c",
-   "metadata": {},
    "outputs": [
     {
      "name": "stderr",
      "output_type": "stream",
      "text": [
-      "Simulation:: 100%|██████████| 10000/10000 [01:05<00:00, 153.18it/s]\n",
-      "Simulation:: 100%|██████████| 10000/10000 [02:46<00:00, 60.00it/s]\n",
-      "Simulation:: 100%|██████████| 10000/10000 [05:05<00:00, 32.79it/s]\n",
-      "Simulation:: 100%|██████████| 10000/10000 [09:36<00:00, 17.33it/s]\n",
-      "Simulation:: 100%|██████████| 10000/10000 [14:41<00:00, 11.34it/s]\n"
-     ]
-    }
-   ],
->>>>>>> 462b8511
+      "Simulation:: 100%|██████████| 10000/10000 [01:02<00:00, 158.80it/s]\n",
+      "Simulation:: 100%|██████████| 10000/10000 [02:32<00:00, 65.71it/s]\n",
+      "Simulation:: 100%|██████████| 10000/10000 [04:47<00:00, 34.75it/s]\n",
+      "Simulation:: 100%|██████████| 10000/10000 [08:48<00:00, 18.92it/s]\n",
+      "Simulation:: 100%|██████████| 10000/10000 [13:32<00:00, 12.31it/s]\n"
+     ]
+    }
+   ],
    "source": [
     "lambdas = [0.02, 0.1 , 0.2, 0.5, 1]\n",
     "exercise_4 = []\n",
@@ -285,11 +240,7 @@
   },
   {
    "cell_type": "code",
-<<<<<<< HEAD
-   "execution_count": null,
-=======
-   "execution_count": 17,
->>>>>>> 462b8511
+   "execution_count": 10,
    "id": "30fb5dfe",
    "metadata": {},
    "outputs": [],
@@ -308,36 +259,22 @@
   },
   {
    "cell_type": "code",
-<<<<<<< HEAD
-   "execution_count": null,
+   "execution_count": 11,
    "id": "bd8e0a65",
    "metadata": {},
-   "outputs": [],
-=======
-   "execution_count": 18,
-   "id": "bd8e0a65",
-   "metadata": {},
    "outputs": [
     {
      "name": "stderr",
      "output_type": "stream",
      "text": [
-      "Simulation::   0%|          | 0/10000 [00:00<?, ?it/s]"
-     ]
-    },
-    {
-     "name": "stderr",
-     "output_type": "stream",
-     "text": [
-      "Simulation:: 100%|██████████| 10000/10000 [01:00<00:00, 164.17it/s]\n",
-      "Simulation:: 100%|██████████| 10000/10000 [02:43<00:00, 61.14it/s]\n",
-      "Simulation:: 100%|██████████| 10000/10000 [05:33<00:00, 30.01it/s]\n",
-      "Simulation:: 100%|██████████| 10000/10000 [10:23<00:00, 16.03it/s]\n",
-      "Simulation:: 100%|██████████| 10000/10000 [18:47<00:00,  8.87it/s]\n"
-     ]
-    }
-   ],
->>>>>>> 462b8511
+      "Simulation:: 100%|██████████| 10000/10000 [00:56<00:00, 177.08it/s]\n",
+      "Simulation:: 100%|██████████| 10000/10000 [02:29<00:00, 66.99it/s]\n",
+      "Simulation:: 100%|██████████| 10000/10000 [05:02<00:00, 33.10it/s]\n",
+      "Simulation:: 100%|██████████| 10000/10000 [09:20<00:00, 17.84it/s]\n",
+      "Simulation:: 100%|██████████| 10000/10000 [13:55<00:00, 11.97it/s]\n"
+     ]
+    }
+   ],
    "source": [
     "lambdas = [0.02, 0.1 , 0.2, 0.5, 1]\n",
     "results = []\n",
@@ -358,11 +295,7 @@
   },
   {
    "cell_type": "code",
-<<<<<<< HEAD
-   "execution_count": null,
-=======
-   "execution_count": 19,
->>>>>>> 462b8511
+   "execution_count": 12,
    "id": "c2c7d05b",
    "metadata": {},
    "outputs": [],
@@ -381,29 +314,22 @@
   },
   {
    "cell_type": "code",
-<<<<<<< HEAD
-   "execution_count": null,
+   "execution_count": 13,
    "id": "05dfc9ef",
    "metadata": {},
-   "outputs": [],
-=======
-   "execution_count": 20,
-   "id": "05dfc9ef",
-   "metadata": {},
    "outputs": [
     {
      "name": "stderr",
      "output_type": "stream",
      "text": [
-      "Simulation:: 100%|██████████| 10000/10000 [01:17<00:00, 128.21it/s]\n",
-      "Simulation:: 100%|██████████| 10000/10000 [03:38<00:00, 45.87it/s]\n",
-      "Simulation:: 100%|██████████| 10000/10000 [06:21<00:00, 26.19it/s]\n",
-      "Simulation:: 100%|██████████| 10000/10000 [11:19<00:00, 14.71it/s]\n",
-      "Simulation:: 100%|██████████| 10000/10000 [18:01<00:00,  9.24it/s]\n"
-     ]
-    }
-   ],
->>>>>>> 462b8511
+      "Simulation:: 100%|██████████| 10000/10000 [00:56<00:00, 177.04it/s]\n",
+      "Simulation:: 100%|██████████| 10000/10000 [02:20<00:00, 71.31it/s]\n",
+      "Simulation:: 100%|██████████| 10000/10000 [04:29<00:00, 37.13it/s]\n",
+      "Simulation:: 100%|██████████| 10000/10000 [08:50<00:00, 18.86it/s]\n",
+      "Simulation:: 100%|██████████| 10000/10000 [13:32<00:00, 12.31it/s]\n"
+     ]
+    }
+   ],
    "source": [
     "lambdas = [0.02, 0.1 , 0.2, 0.5, 1]\n",
     "exercise_6 = []\n",
@@ -421,11 +347,7 @@
   },
   {
    "cell_type": "code",
-<<<<<<< HEAD
-   "execution_count": null,
-=======
-   "execution_count": 21,
->>>>>>> 462b8511
+   "execution_count": 14,
    "id": "2aa318ee",
    "metadata": {},
    "outputs": [],
